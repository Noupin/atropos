from dotenv import load_dotenv
load_dotenv(dotenv_path="../.env")

from steps.transcribe import transcribe_audio
from steps.download import (
    download_transcript,
    download_video,
    get_video_info,
    get_video_urls,
)
from steps.candidates.funny import find_funny_timestamps_batched
from steps.candidates.inspiring import find_inspiring_timestamps_batched
from steps.candidates.educational import find_educational_timestamps_batched
from steps.candidates.helpers import (
    export_candidates_json,
    load_candidates_json,
    parse_transcript,
    _snap_start_to_sentence_start,
    _snap_end_to_sentence_end,
    snap_start_to_dialog_start,
    snap_end_to_dialog_end,
    dedupe_candidates,
)
from steps.segment import (
    segment_transcript_items,
<<<<<<< HEAD
    maybe_refine_segments_with_llm,
=======
    refine_segments_with_llm,
>>>>>>> 7b2c2bb0
    write_segments_json,
)
from steps.cut import save_clip_from_candidate
from steps.subtitle import build_srt_for_range
from steps.render import render_vertical_with_captions
from steps.silence import (
    detect_silences,
    write_silences_json,
    snap_start_to_silence,
    snap_end_to_silence,
)
from steps.dialog import (
    detect_dialog_ranges,
    write_dialog_ranges_json,
    load_dialog_ranges_json,
)
from config import (
    FUNNY_MIN_RATING,
    INSPIRING_MIN_RATING,
    EDUCATIONAL_MIN_RATING,
    DEFAULT_MIN_RATING,
    SNAP_TO_SILENCE,
    SNAP_TO_DIALOG,
    SNAP_TO_SENTENCE,
    EXPORT_RAW_CLIPS,
    SILENCE_DETECTION_NOISE,
    SILENCE_DETECTION_MIN_DURATION,
    TRANSCRIPT_SOURCE,
)

import sys
import time
import re
from pathlib import Path

from helpers.audio import ensure_audio
from helpers.transcript import write_transcript_txt
from helpers.formatting import (
    Fore,
    Style,
    sanitize_filename,
    youtube_timestamp_url,
)
from helpers.logging import run_step
from helpers.notifications import send_failure_email
from helpers.ai import local_llm_call_json
from helpers.description import maybe_append_website_link
from steps.candidates import ClipCandidate


def process_video(yt_url: str, niche: str | None = None) -> None:
    overall_start = time.perf_counter()

    CLIP_TYPE = "funny"  # change to 'inspiring' or 'educational'
    rating_defaults = {
        "funny": FUNNY_MIN_RATING,
        "inspiring": INSPIRING_MIN_RATING,
        "educational": EDUCATIONAL_MIN_RATING,
    }
    MIN_RATING = rating_defaults.get(CLIP_TYPE, DEFAULT_MIN_RATING)

    video_info = get_video_info(yt_url)

    if not video_info:
        send_failure_email(
            "Video info retrieval failed",
            f"Failed to retrieve video information for {yt_url}",
        )
        print(f"{Fore.RED}Failed to retrieve video information.{Style.RESET_ALL}")
        sys.exit()

    upload_date = video_info["upload_date"]
    sanitized_title = sanitize_filename(video_info["title"])
    if len(upload_date) == 8:
        upload_date = upload_date[:4] + upload_date[4:6] + upload_date[6:]
    else:
        upload_date = "Unknown_Date"
    non_suffix_filename = f"{sanitized_title}_{upload_date}"
    print(f"File Name: {non_suffix_filename}")

    # Create a dedicated output directory for this run
    base_output_dir = Path(__file__).resolve().parent.parent / "out"
    if niche:
        base_output_dir /= niche
    project_dir = base_output_dir / non_suffix_filename
    project_dir.mkdir(parents=True, exist_ok=True)

    # ----------------------
    # STEP 1: Download Video
    # ----------------------
    video_output_path = project_dir / f"{non_suffix_filename}.mp4"

    def step_download() -> None:
        if video_output_path.exists() and video_output_path.stat().st_size > 0:
            print(
                f"{Fore.GREEN}STEP 1: Video already present -> {video_output_path}{Style.RESET_ALL}"
            )
        else:
            download_video(yt_url, str(video_output_path))

    run_step(f"STEP 1: Downloading video -> {video_output_path}", step_download)

    # ----------------------
    # STEP 2: Acquire Audio
    # ----------------------
    audio_output_path = project_dir / f"{non_suffix_filename}.mp3"

    def step_audio() -> bool:
        return ensure_audio(yt_url, str(audio_output_path), str(video_output_path))

    audio_ok = run_step(f"STEP 2: Ensuring audio -> {audio_output_path}", step_audio)
    if not audio_ok:
        print(
            f"{Fore.YELLOW}STEP 2: Failed to acquire audio (direct + video-extract fallbacks tried).{Style.RESET_ALL}"
        )
        send_failure_email(
            "Audio acquisition failed",
            f"Failed to acquire audio for video {yt_url}",
        )

    # ----------------------
    # STEP 3: Get Text (Transcript or Transcription)
    # ----------------------
    transcript_output_path = project_dir / f"{non_suffix_filename}.txt"

    def step_download_transcript() -> bool:
        return download_transcript(
            yt_url,
            str(transcript_output_path),
            languages=["en", "en-US", "en-GB", "ko"],
        )

    def step_transcribe() -> bool:
        result = transcribe_audio(
            str(audio_output_path), model_size="large-v3-turbo"
        )
        write_transcript_txt(result, str(transcript_output_path))
        return True

    if TRANSCRIPT_SOURCE == "whisper":
        transcribed = False
        if audio_ok:
            transcribed = run_step(
                "STEP 3: Transcribing with faster-whisper (large-v3-turbo)",
                step_transcribe,
            )
            if transcribed:
                print(
                    f"{Fore.GREEN}STEP 3: Transcription saved -> {transcript_output_path}{Style.RESET_ALL}"
                )
        if not transcribed:
            yt_ok = run_step(
                f"STEP 3: Attempting YouTube transcript -> {transcript_output_path}",
                step_download_transcript,
            )
            if yt_ok:
                print(
                    f"{Fore.GREEN}STEP 3: Used YouTube transcript.{Style.RESET_ALL}"
                )
            else:
                print(
                    f"{Fore.RED}STEP 3: Cannot transcribe because audio acquisition failed.{Style.RESET_ALL}"
                )
                send_failure_email(
                    "Transcript unavailable",
                    f"No transcript could be retrieved or generated for video {yt_url} because audio acquisition failed.",
                )
    else:
        yt_ok = run_step(
            f"STEP 3: Attempting YouTube transcript -> {transcript_output_path}",
            step_download_transcript,
        )
        if yt_ok:
            print(f"{Fore.GREEN}STEP 3: Used YouTube transcript.{Style.RESET_ALL}")
        else:
            if not audio_ok:
                print(
                    f"{Fore.RED}STEP 3: Cannot transcribe because audio acquisition failed.{Style.RESET_ALL}"
                )
                send_failure_email(
                    "Transcript unavailable",
                    f"No transcript could be retrieved or generated for video {yt_url} because audio acquisition failed.",
                )
            else:
                run_step(
                    "STEP 3: Transcribing with faster-whisper (large-v3-turbo)",
                    step_transcribe,
                )
                print(
                    f"{Fore.GREEN}STEP 3: Transcription saved -> {transcript_output_path}{Style.RESET_ALL}"
                )

    # ----------------------
    # STEP 4: Detect Silence Segments
    # ----------------------
    silences_path = project_dir / "silences.json"

    def step_silences() -> list[tuple[float, float]]:
        silences = (
            detect_silences(
                str(audio_output_path),
                noise=SILENCE_DETECTION_NOISE,
                min_duration=SILENCE_DETECTION_MIN_DURATION,
            )
            if audio_ok
            else []
        )
        write_silences_json(silences, silences_path)
        return silences

    silences = run_step(
        f"STEP 4: Detecting silences -> {silences_path}", step_silences
    )

    # ----------------------
    # STEP 5: Find Clip Candidates
    # ----------------------
    candidates_path = project_dir / "candidates.json"
    candidates_all_path = project_dir / "candidates_all.json"
    candidates_top_path = project_dir / "candidates_top.json"

    CLIP_FINDERS = {
        "funny": find_funny_timestamps_batched,
        "inspiring": find_inspiring_timestamps_batched,
        "educational": find_educational_timestamps_batched,
    }

    def step_candidates() -> tuple[list[ClipCandidate], list[ClipCandidate], list[ClipCandidate]]:
        finder = CLIP_FINDERS.get(CLIP_TYPE)
        if finder is None:
            raise ValueError(f"Unsupported clip type: {CLIP_TYPE}")
        return finder(
            str(transcript_output_path),
            min_rating=MIN_RATING,
            return_all_stages=True,
        )

    candidates, top_candidates, all_candidates = run_step(
        "STEP 5: Finding clip candidates from transcript", step_candidates
    )

    export_candidates_json(all_candidates, candidates_all_path)
    export_candidates_json(top_candidates, candidates_top_path)
    export_candidates_json(candidates, candidates_path)
    if not candidates:
        print(f"{Fore.RED}STEP 5: No clip candidates found.{Style.RESET_ALL}")
        send_failure_email(
            "No clip candidates found",
            f"No clip candidates were found for video {yt_url}",
        )
        sys.exit()
    # candidates = load_candidates_json('../out/Nick_s_40th_Birthday_Surprise__-KFAF_20200115/candidates_top.json')

    # Parse transcript once for snapping boundaries
    items = parse_transcript(transcript_output_path)
    segments = segment_transcript_items(items)
<<<<<<< HEAD
    segments = maybe_refine_segments_with_llm(segments)
=======
    segments = refine_segments_with_llm(segments)
>>>>>>> 7b2c2bb0
    write_segments_json(segments, project_dir / "segments.json")

    dialog_ranges_path = project_dir / "dialog_ranges.json"

    def step_dialog_ranges() -> list[tuple[float, float]]:
        ranges = detect_dialog_ranges(transcript_output_path)
        write_dialog_ranges_json(ranges, dialog_ranges_path)
        return ranges

    dialog_ranges = run_step(
        f"STEP 5: Detecting dialog ranges -> {dialog_ranges_path}",
        step_dialog_ranges,
    )
    dialog_ranges = load_dialog_ranges_json(dialog_ranges_path)

    clips_dir = project_dir / "clips"
    raw_clips_dir = project_dir / "clips_raw"
    subtitles_dir = project_dir / "subtitles"
    shorts_dir = project_dir / "shorts"

    clips_dir.mkdir(parents=True, exist_ok=True)
    if EXPORT_RAW_CLIPS:
        raw_clips_dir.mkdir(parents=True, exist_ok=True)
    subtitles_dir.mkdir(parents=True, exist_ok=True)
    shorts_dir.mkdir(parents=True, exist_ok=True)

    if EXPORT_RAW_CLIPS:
        # Silence-only clips
        raw_candidates = [
            ClipCandidate(
                start=
                snap_start_to_silence(c.start, silences) if SNAP_TO_SILENCE else c.start,
                end=snap_end_to_silence(c.end, silences) if SNAP_TO_SILENCE else c.end,
                rating=c.rating,
                reason=c.reason,
                quote=c.quote,
            )
            for c in candidates
        ]
        raw_candidates = dedupe_candidates(raw_candidates)

        for idx, cand in enumerate(raw_candidates, start=1):
            def step_cut_raw() -> Path | None:
                return save_clip_from_candidate(
                    video_output_path, raw_clips_dir, cand
                )

            run_step(
                f"STEP 6R.{idx}: Cutting raw clip -> {raw_clips_dir}",
                step_cut_raw,
            )

    # Fully snapped clips
    refined_candidates = []
    for cand in candidates:
        start = cand.start
        end = cand.end
        if SNAP_TO_DIALOG:
            start = snap_start_to_dialog_start(start, dialog_ranges)
            end = snap_end_to_dialog_end(end, dialog_ranges)
        if SNAP_TO_SENTENCE:
            start = _snap_start_to_sentence_start(start, segments)
            end = _snap_end_to_sentence_end(end, segments)
        if SNAP_TO_SILENCE:
            start = snap_start_to_silence(start, silences)
            end = snap_end_to_silence(end, silences)
        refined_candidates.append(
            ClipCandidate(
                start=start,
                end=end,
                rating=cand.rating,
                reason=cand.reason,
                quote=cand.quote,
            )
        )

    refined_candidates = dedupe_candidates(refined_candidates)

    for idx, candidate in enumerate(refined_candidates, start=1):
        def step_cut() -> Path | None:
            return save_clip_from_candidate(video_output_path, clips_dir, candidate)

        clip_path = run_step(
            f"STEP 6.{idx}: Cutting clip -> {clips_dir}", step_cut
        )
        if clip_path is None:
            print(
                f"{Fore.RED}STEP 6.{idx}: Failed to cut clip.{Style.RESET_ALL}"
            )
            send_failure_email(
                "Clip cutting failed",
                f"Failed to cut clip {idx} for video {yt_url}",
            )
            continue

        srt_path = subtitles_dir / f"{clip_path.stem}.srt"

        def step_subtitles() -> Path:
            return build_srt_for_range(
                transcript_output_path,
                global_start=candidate.start,
                global_end=candidate.end,
                srt_path=srt_path,
            )

        run_step(
            f"STEP 7.{idx}: Generating subtitles -> {srt_path}", step_subtitles
        )

        vertical_output = shorts_dir / f"{clip_path.stem}.mp4"

        def step_render() -> Path:
            return render_vertical_with_captions(
                clip_path,
                srt_path,
                vertical_output,
            )

        run_step(
            f"STEP 8.{idx}: Rendering vertical video with captions -> {vertical_output}",
            step_render,
        )

        description_path = shorts_dir / f"{clip_path.stem}.txt"

        def step_description() -> Path:
            prompt = (
                "Generate as many relevant hashtags for a short form video based on the "
                "video's title"
            )
            if candidate.quote:
                prompt += " and a quote from the clip"
            prompt += (
                ". Respond with a JSON array of strings without the # symbol.\n"
                f"Title: {video_info['title']}\n"
            )
            if candidate.quote:
                prompt += f"Quote: {candidate.quote}"
            try:
                tags = local_llm_call_json(
                    model="google/gemma-3-4b",
                    prompt=prompt,
                    options={"temperature": 0.0},
                )
            except Exception as e:
                print(f"[Hashtags] error generating hashtags: {e}")
                send_failure_email(
                    "Hashtag generation failed",
                    f"Error generating hashtags for clip {idx} of video {yt_url}: {e}",
                )
                tags = []
            if not tags:
                send_failure_email(
                    "Hashtag generation failed",
                    f"No hashtags generated for clip {idx} of video {yt_url}",
                )
            hashtags = [
                "#" + tag.replace(" ", "")
                for tag in tags
                if isinstance(tag, str)
            ]
            if not hashtags:
                fallback = [
                    "#" + re.sub(r"\W+", "", w.lower())
                    for w in video_info["title"].split()
                    if re.sub(r"\W+", "", w)
                ][:3]
                hashtags.extend(fallback)
            hashtags.extend(["#shorts", "#madebyatropos"])
            full_video_link = youtube_timestamp_url(yt_url, candidate.start)
            description = (
                f"Full video: {full_video_link}\n"
                f"Credit: {video_info.get('uploader', 'Unknown Channel')}\n"
                "Made by Atropos\n"
            )
            description = maybe_append_website_link(description)
            description += "\n" + " ".join(hashtags)
            description_path.write_text(description, encoding="utf-8")
            return description_path

        run_step(
            f"STEP 9.{idx}: Writing description -> {description_path}",
            step_description,
        )

    total_elapsed = time.perf_counter() - overall_start
    print(
        f"{Fore.MAGENTA}Full pipeline completed in {total_elapsed:.2f}s{Style.RESET_ALL}"
    )


if __name__ == "__main__":
    # yt_url = "https://www.youtube.com/watch?v=GDbDRWzFfds" #KFAF 1
    # yt_url = "https://www.youtube.com/watch?v=zZYxqZFThls"  # KFAF 2
    # yt_url = "https://www.youtube.com/playlist?list=PLOlEpGVXWUVvLGotSXrDeZetca0jayby1" #DCEU(newest first)
    # yt_url = "https://www.youtube.com/watch?v=os2AyD_4RjM" #Dark phoenix
    # yt_url = "https://www.youtube.com/watch?v=JM1KbE-C9XE" #KFAF Nicks 40th birthday
    yt_url = "https://www.youtube.com/playlist?list=PLOlEpGVXWUVurPHlIotFyz-cIOXjV_cxx"  # KFAF Playlist(newest first)
    # yt_url = "https://www.youtube.com/playlist?list=PLlZTdvF5WOdwtw4pEsrxuP-5wfzgsUJY-" # AVP in review playlist(newest first order)
    # yt_url = "https://www.youtube.com/playlist?list=PL8F86WtVt7aboLYsBkbau1fxQrhAmBoxK" # MCU In review
    # yt_url = "https://www.youtube.com/playlist?list=PLOlEpGVXWUVtQQqX1nezpnsbeok2U6K8h" # star wars (newest first)
    # yt_url = input("Enter YouTube video URL: ")

    urls = get_video_urls(yt_url)
    urls.reverse() # If the playlist is newest first, reverse to process oldest first
    niche = "funny"  # Set to a niche/account name to output under out/<niche>
    for url in urls[3:4]:
        process_video(url, niche=niche)<|MERGE_RESOLUTION|>--- conflicted
+++ resolved
@@ -23,11 +23,8 @@
 )
 from steps.segment import (
     segment_transcript_items,
-<<<<<<< HEAD
     maybe_refine_segments_with_llm,
-=======
-    refine_segments_with_llm,
->>>>>>> 7b2c2bb0
+
     write_segments_json,
 )
 from steps.cut import save_clip_from_candidate
@@ -284,11 +281,8 @@
     # Parse transcript once for snapping boundaries
     items = parse_transcript(transcript_output_path)
     segments = segment_transcript_items(items)
-<<<<<<< HEAD
     segments = maybe_refine_segments_with_llm(segments)
-=======
-    segments = refine_segments_with_llm(segments)
->>>>>>> 7b2c2bb0
+
     write_segments_json(segments, project_dir / "segments.json")
 
     dialog_ranges_path = project_dir / "dialog_ranges.json"
