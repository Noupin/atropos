"""Upload video(s) to all configured integrations.

This module authenticates with each platform and posts the provided video and
description. Platform defaults live in :mod:`server.config` and can be
overridden at runtime via the :func:`run` function.
"""

from __future__ import annotations

from dotenv import load_dotenv
load_dotenv(dotenv_path="../.env")

from importlib import import_module
from pathlib import Path
from typing import Callable, Dict
import os

from config import (
    TIKTOK_CHUNK_SIZE,
    TIKTOK_PRIVACY_LEVEL,
    TOKENS_DIR,
    YOUTUBE_CATEGORY_ID,
    YOUTUBE_PRIVACY,
)
<<<<<<< HEAD
from server.integrations.tiktok import upload as tt_upload
from server.integrations.youtube.auth import ensure_creds, refresh_creds
from server.integrations.tiktok.auth import (
    run as run_tiktok_auth,
    refresh_tokens as refresh_tiktok_tokens,
)
from server.integrations.instagram.upload import (
=======
from integrations.tiktok import upload as tt_upload
from integrations.youtube.auth import ensure_creds
from integrations.tiktok.auth import run as run_tiktok_auth
from integrations.instagram.upload import (
>>>>>>> ad721b74
    login_or_resume,
    build_client,
    USERNAME,
    PASSWORD,
)

DEFAULT_VIDEO = Path(
    "../out/Remaking_The_Office_s_Best_Scenes_-_KF_AF_20190123/shorts/clip_1476.34-1502.96_r8.5.mp4"
)
DEFAULT_DESC = Path(
    "../out/Remaking_The_Office_s_Best_Scenes_-_KF_AF_20190123/shorts/clip_1476.34-1502.96_r8.5.txt"
)


def _ensure_tiktok_tokens(tokens_file: Path) -> None:
    """Ensure TikTok tokens exist by running the auth flow if needed."""
    if not tokens_file.exists():
        from server.integrations.tiktok import auth as tiktok_auth

        tiktok_auth.run()


def _upload_youtube(video: Path, desc: Path, privacy: str, category_id: str) -> None:
    from server.integrations.youtube import upload as yt_upload

    title, description = yt_upload.read_description(desc)
    response = yt_upload.upload_video(video, title, description, privacy, category_id)
    print("YouTube upload ID:", response.get("id"))


def _upload_instagram(video: Path, desc: Path) -> None:
    from server.integrations.instagram import upload as ig_upload

    caption = ig_upload._read_caption(desc)
    client = ig_upload.build_client()
    ig_upload.login_or_resume(client, ig_upload.USERNAME, ig_upload.PASSWORD)
    result = ig_upload.clip_upload_with_retries(client, video, caption)
    print("Instagram upload:", result)


def _upload_tiktok(
    video: Path,
    desc: Path,
    chunk_size: int,
    privacy_level: str,
    tokens_file: Path,
) -> None:
    _ensure_tiktok_tokens(tokens_file)
    caption = tt_upload.read_caption(desc)
    size = video.stat().st_size
    publish_id, upload_url = tt_upload.init_direct_post(
        size, chunk_size, caption, privacy_level
    )
    tt_upload.upload_video(upload_url, video, chunk_size)
    result = tt_upload.poll_status(publish_id)
    print("TikTok upload:", result)


def _get_auth_refreshers() -> Dict[str, Callable[[], None]]:
    """Return callables to refresh auth for each platform."""

    def yt_refresh() -> None:
        if not refresh_creds():
            ensure_creds()

    def tt_refresh() -> None:
        if not refresh_tiktok_tokens():
            run_tiktok_auth()

    return {
        "youtube": yt_refresh,
        "instagram": lambda: login_or_resume(
            build_client(), USERNAME, PASSWORD
        ),
        "tiktok": tt_refresh,
    }


def upload_all(
    video: Path,
    desc: Path,
    *,
    yt_privacy: str,
    yt_category_id: str,
    tt_chunk_size: int,
    tt_privacy: str,
    tokens_file: Path,
) -> None:
    """Upload the given video and description to all platforms."""

    uploaders: Dict[str, Callable[[], None]] = {
        "youtube": lambda: _upload_youtube(video, desc, yt_privacy, yt_category_id),
        "instagram": lambda: _upload_instagram(video, desc),
        "tiktok": lambda: _upload_tiktok(
            video, desc, tt_chunk_size, tt_privacy, tokens_file
        ),
    }
    auth_refreshers = _get_auth_refreshers()

    for name, func in uploaders.items():
        print(f"== Uploading to {name} ==")
        try:
            func()
        except Exception as exc:  # pragma: no cover - defensive logging
            print(f"{name} upload failed: {exc}")
            refresher = auth_refreshers.get(name)
            if refresher:
                try:
                    refresher()
                    func()
                except Exception as exc2:  # pragma: no cover - defensive logging
                    print(f"{name} retry failed: {exc2}")


def run(
    video: Path | None = None,
    desc: Path | None = None,
    folder: Path | None = None,
    *,
    yt_privacy: str | None = None,
    yt_category_id: str | None = None,
    tt_chunk_size: int | None = None,
    tt_privacy: str | None = None,
    tokens_dir: Path | None = None,
) -> None:
    """Run uploads using configuration defaults with optional overrides.

    If ``folder`` is provided, all ``.mp4`` files inside it will be uploaded
    sequentially, each expecting a matching ``.txt`` description file.
    """

    tokens_dir = Path(tokens_dir) if tokens_dir else TOKENS_DIR
    tokens_dir.mkdir(parents=True, exist_ok=True)
    os.environ["YT_TOKENS_FILE"] = str(tokens_dir / "youtube.json")
    os.environ["TIKTOK_TOKENS_FILE"] = str(tokens_dir / "tiktok.json")
    tokens_file = Path(os.environ["TIKTOK_TOKENS_FILE"])

    yt_privacy = yt_privacy or YOUTUBE_PRIVACY
    yt_category_id = yt_category_id or YOUTUBE_CATEGORY_ID
    tt_chunk_size = tt_chunk_size or TIKTOK_CHUNK_SIZE
    tt_privacy = tt_privacy or TIKTOK_PRIVACY_LEVEL

    if folder:
        for vid in sorted(Path(folder).glob("*.mp4")):
            desc_path = vid.with_suffix(".txt")
            if not desc_path.exists():
                print(f"No description for {vid}, skipping")
                continue
            try:
                upload_all(
                    vid,
                    desc_path,
                    yt_privacy=yt_privacy,
                    yt_category_id=yt_category_id,
                    tt_chunk_size=tt_chunk_size,
                    tt_privacy=tt_privacy,
                    tokens_file=tokens_file,
                )
            finally:
                for f in vid.parent.glob(f"{vid.stem}.*"):
                    if f.is_file():
                        f.unlink(missing_ok=True)
    else:
        video = Path(video) if video else DEFAULT_VIDEO
        desc = Path(desc) if desc else DEFAULT_DESC
        upload_all(
            video,
            desc,
            yt_privacy=yt_privacy,
            yt_category_id=yt_category_id,
            tt_chunk_size=tt_chunk_size,
            tt_privacy=tt_privacy,
            tokens_file=tokens_file,
        )


def main() -> None:
    """Entry point for manual invocation.

    Modify the variables below to override configuration defaults.
    """

    video = DEFAULT_VIDEO
    desc = DEFAULT_DESC
    folder = None
    yt_privacy = YOUTUBE_PRIVACY
    yt_category_id = YOUTUBE_CATEGORY_ID
    tt_chunk_size = TIKTOK_CHUNK_SIZE
    tt_privacy = TIKTOK_PRIVACY_LEVEL
    tokens_dir = TOKENS_DIR

    run(
        video=video,
        desc=desc,
        folder=folder,
        yt_privacy=yt_privacy,
        yt_category_id=yt_category_id,
        tt_chunk_size=tt_chunk_size,
        tt_privacy=tt_privacy,
        tokens_dir=tokens_dir,
    )


if __name__ == "__main__":
    main()<|MERGE_RESOLUTION|>--- conflicted
+++ resolved
@@ -22,20 +22,15 @@
     YOUTUBE_CATEGORY_ID,
     YOUTUBE_PRIVACY,
 )
-<<<<<<< HEAD
-from server.integrations.tiktok import upload as tt_upload
-from server.integrations.youtube.auth import ensure_creds, refresh_creds
-from server.integrations.tiktok.auth import (
+
+from integrations.tiktok import upload as tt_upload
+from integrations.youtube.auth import ensure_creds, refresh_creds
+from integrations.tiktok.auth import (
     run as run_tiktok_auth,
     refresh_tokens as refresh_tiktok_tokens,
 )
-from server.integrations.instagram.upload import (
-=======
-from integrations.tiktok import upload as tt_upload
-from integrations.youtube.auth import ensure_creds
-from integrations.tiktok.auth import run as run_tiktok_auth
 from integrations.instagram.upload import (
->>>>>>> ad721b74
+
     login_or_resume,
     build_client,
     USERNAME,
